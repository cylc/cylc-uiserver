--- conflicted
+++ resolved
@@ -27,11 +27,7 @@
       fail-fast: false
       matrix:
         os: ['ubuntu-latest']
-<<<<<<< HEAD
-        python-version: ['3.9']
-=======
-        python-version: ['3', '3.8', '3.9']
->>>>>>> 589339f7
+        python-version: ['3.9', '3']
         include:
           - os: 'macos-latest'
             python-version: '3.9'  # oldest supported
