--- conflicted
+++ resolved
@@ -136,25 +136,12 @@
                 permission_set.update(expansion)
         # Expand negated permissions
         for action_group, expansion in {
-<<<<<<< HEAD
-            Authorization.NOT_CONTROL: list(
-                map((lambda x: "!" + x), Authorization.CONTROL_OPS.fget())
-            ),
-            Authorization.NOT_ALL: list(
-                map((lambda x: "!" + x), Authorization.ALL_OPS.fget())
-            ),
-            Authorization.NOT_READ: list(
-                map((lambda x: "!" + x), Authorization.READ_OPS)
-            ),
-        }.items():
-=======
                 Authorization.NOT_CONTROL: [
                     f"!{x}" for x in Authorization.CONTROL_OPS.fget()],
                 Authorization.NOT_ALL: list(
                     map((lambda x: '!' + x), Authorization.ALL_OPS.fget())),
                 Authorization.NOT_READ: list(
                     map((lambda x: '!' + x), Authorization.READ_OPS))}.items():
->>>>>>> bd5acacf
             if action_group in permission_set:
                 permission_set.remove(action_group)
                 permission_set.update(expansion)
@@ -312,16 +299,11 @@
         """
         if access_user == self.owner_user_info["user"]:
             return True
-<<<<<<< HEAD
         # re.sub needed for snake/camel case
         if re.sub(
-            r'(?<!^)(?=[A-Z])', '_', str(operation)
+            r'(?<!^)(?=[A-Z])', '_', operation
                 ).lower() in self.get_permitted_operations(access_user):
             LOG.info(f"{access_user}: authorized to {operation}")
-=======
-        if operation in self.get_permitted_operations(access_user):
-            LOG.info(f'{access_user}: authorized to {operation}')
->>>>>>> bd5acacf
             return True
         LOG.info(f"{access_user}: not authorized to {operation}")
 
