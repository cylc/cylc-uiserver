# Copyright (C) NIWA & British Crown (Met Office) & Contributors.
#
# This program is free software: you can redistribute it and/or modify
# it under the terms of the GNU General Public License as published by
# the Free Software Foundation, either version 3 of the License, or
# (at your option) any later version.
#
# This program is distributed in the hope that it will be useful,
# but WITHOUT ANY WARRANTY; without even the implied warranty of
# MERCHANTABILITY or FITNESS FOR A PARTICULAR PURPOSE.  See the
# GNU General Public License for more details.
#
# You should have received a copy of the GNU General Public License
# along with this program.  If not, see <http://www.gnu.org/licenses/>.

from asyncio import Queue
from functools import wraps
import json
import getpass
import socket
from typing import Callable, Union

from graphene_tornado.tornado_graphql_handler import TornadoGraphQLHandler
from graphql import get_default_backend
from graphql_ws.constants import GRAPHQL_WS
from jupyter_server.base.handlers import JupyterHandler
from tornado import web, websocket
from tornado.ioloop import IOLoop

from cylc.flow.scripts.cylc import (
    get_version as get_cylc_version,
    list_plugins as list_cylc_plugins,
)

from cylc.uiserver.websockets import authenticated as websockets_authenticated


ME = getpass.getuser()


def authorised(fun: Callable) -> Callable:
    """Provides Cylc authorisation.

    When the UIS is run standalone (token-authenticated) application,
    authorisation is deactivated, the bearer of the token has full privileges.

    When the UIS is spawned by Jupyter Hub (hub authenticated), multi-user
    access is permitted. Users are authorised by _authorise.
    """

    @wraps(fun)
    def _inner(
        handler: 'CylcAppHandler',
        *args,
        **kwargs,
    ):
        nonlocal fun
        user: Union[
            None,   # unauthenticated
            dict,   # hub auth
            str,    # token auth or anonymous

        ] = handler.get_current_user()
        if user is None or user == 'anonymous':
            # user is not authenticated - calls should not get this far
            # but the extra safety doesn't hurt
            # NOTE: Auth tests will hit this line unless mocked authentication
            # is provided.
            raise web.HTTPError(403, reason='Forbidden')
        if not (
            isinstance(user, str)  # token authenticated
            or (
                isinstance(user, dict)
                and _authorise(handler, user['name'], '')
            )
        ):
            raise web.HTTPError(403, reason='authorisation insufficient')
        return fun(handler, *args, **kwargs)
    return _inner


def is_token_authenticated(
    handler: JupyterHandler,
    user: Union[bytes, dict, str],
) -> bool:
    """Returns True if the UIS is running "standalone".

    At present we cannot use handler.is_token_authenticated because it
    returns False when the token is cached in a cookie.

    https://github.com/jupyter-server/jupyter_server/pull/562
    """
<<<<<<< HEAD
    if isinstance(user, bytes): # noqa: SIM114
=======
    if isinstance(user, bytes):  # noqa: SIM114
>>>>>>> 155a978d
        # Cookie authentication:
        # * The URL token is added to a secure cookie, it can then be
        #   removed from the URL for subsequent requests, the cookie is
        #   used in its place.
        # * If the token was used token_authenticated is True.
        # * If the cookie was used it is False (despite the cookie auth
        #   being derived from token auth).
        # * Due to a bug in jupyter_server the user is returned as bytes
        #   when cookie auth is used so at present we can use this to
        #   tell.
        #   https://github.com/jupyter-server/jupyter_server/pull/562
        # TODO: this hack is obviously not suitable for production!
        return True
    elif handler.token_authenticated:
        # standalone UIS, the bearer of the token is the owner
        # (no multi-user functionality so no further auth required)
        return True
    return False


def _authorise(
    handler: 'CylcAppHandler',
    username: str,
    action: str = 'READ'
) -> bool:
    """Authorises a user to perform an action.

    Currently this returns False unless the authenticated user is the same
    as the user this server is running under.
    """
    if username != ME:
        # auth provided by the hub, check the user name
        handler.log.warning(f'Authorisation failed for {username}')
        return False
    return True


class CylcAppHandler(JupyterHandler):
    """Base handler for Cylc endpoints.

    This handler adds the Cylc authorisation layer which is triggered by
    calling CylcAppHandler.get_current_user which is called by
    web.authenticated.

    When running as a Hub application the make_singleuser_app method patches
    this handler to insert the HubOAuthenticated bases class high up
    in the inheritance order.

    https://github.com/jupyterhub/jupyterhub/blob/
    3800ceaf9edf33a0171922b93ea3d94f87aa8d91/jupyterhub/
    singleuser/mixins.py#L826
    """

    auth_level = None

    @property
    def hub_users(self):
        # allow all users (handled by Cylc authorisation decorator)
        return None

    @property
    def hub_groups(self):
        # allow all groups (handled by Cylc authorisation decorator)
        return None


class CylcStaticHandler(CylcAppHandler, web.StaticFileHandler):
    """Serves the Cylc UI static files.

    Jupyter Server provides a way of serving Jinja2 templates / static files,
    however, this does not work for us because:

    * Our static files live in subdirectories which Jupyter Server does not
      support.
    * Our UI expects to find its resources under the same URL, i.e. we
      aren't using Jinja2 to inject the static path.
    * We need to push requests through CylcAppHandler in order to allow
      multi-user access.
    """

    @web.authenticated
    def get(self, path):
        # authenticate the static handler
        # this provides us with login redirection and token cashing
        return web.StaticFileHandler.get(self, path)


class CylcVersionHandler(CylcAppHandler):
    """Renders information about the Cylc environment.

    Equivalent to running `cylc version --long` in the UIS environment.
    """

    @web.authenticated
    @authorised
    def get(self):
        self.write(
            '<pre>'
            + get_cylc_version(long=True)
            + '\n'
            + list_cylc_plugins()
            + '</pre>'
        )


class UserProfileHandler(CylcAppHandler):
    """Provides information about the user in JSON format.

    When running via the hub this returns the hub user information.

    When running standalone we provide something similar to what the hub
    would have returned.
    """

    def set_default_headers(self) -> None:
        super().set_default_headers()
        self.set_header("Content-Type", 'application/json')

    @web.authenticated
    @authorised
    def get(self):
        user_info = self.get_current_user()

        if isinstance(user_info, dict):
            # the server is running with authentication services provided
            # by a hub
            user_info = dict(user_info)  # make a copy for safety
        else:
            # the server is running using a token
            # authentication is provided by jupyter server
            user_info = {
                'kind': 'user',
                'name': ME,
                'server': socket.gethostname()
            }

        # add an entry for the workflow owner
        # NOTE: when running behind a hub this may be different from the
        # authenticated user
        user_info['owner'] = ME

        self.write(json.dumps(user_info))


class UIServerGraphQLHandler(CylcAppHandler, TornadoGraphQLHandler):
    """Endpoint for performing GraphQL queries.

    This is needed in order to pass the server context in addition to existing.
    It's possible to just overwrite TornadoGraphQLHandler.context but we would
    somehow need to pass the request info (headers, username ...etc) in also
    """

    # Declare extra attributes
    resolvers = None

    def set_default_headers(self) -> None:
        self.set_header('Server', '')

    def initialize(self, schema=None, executor=None, middleware=None,
                   root_value=None, graphiql=False, pretty=False,
                   batch=False, backend=None, **kwargs):
        super(TornadoGraphQLHandler, self).initialize()

        self.schema = schema
        if middleware is not None:
            self.middleware = list(self.instantiate_middleware(middleware))
        self.executor = executor
        self.root_value = root_value
        self.pretty = pretty
        self.graphiql = graphiql
        self.batch = batch
        self.backend = backend or get_default_backend()
        # Set extra attributes
        for key, value in kwargs.items():
            if hasattr(self, key):
                setattr(self, key, value)

    @property
    def context(self):
        wider_context = {
            'graphql_params': self.graphql_params,
            'request': self.request,
            'resolvers': self.resolvers,
        }
        return wider_context

    @web.authenticated
    @authorised
    def prepare(self):
        super().prepare()

    @web.authenticated
    @authorised
    async def execute(self, *args, **kwargs):
        # Use own backend, and TornadoGraphQLHandler already does validation.
        return await self.schema.execute(
            *args,
            backend=self.backend,
            variable_values=kwargs.get('variables'),
            validate=False,
            **kwargs,
        )

    @web.authenticated
    @authorised
    async def run(self, *args, **kwargs):
        await TornadoGraphQLHandler.run(self, *args, **kwargs)


class SubscriptionHandler(CylcAppHandler, websocket.WebSocketHandler):
    """Endpoint for performing GraphQL subscriptions."""

    def initialize(self, sub_server, resolvers):
        self.queue = Queue(100)
        self.subscription_server = sub_server
        self.resolvers = resolvers

    def select_subprotocol(self, subprotocols):
        return GRAPHQL_WS

    @websockets_authenticated
    @authorised
    def get(self, *args, **kwargs):
        # forward this call so we can authenticate/authorise it
        return websocket.WebSocketHandler.get(self, *args, **kwargs)

    @websockets_authenticated  # noqa: A003
    @authorised
    def open(self, *args, **kwargs):  # noqa: A003
        IOLoop.current().spawn_callback(
            self.subscription_server.handle,
            self,
            self.context,
        )

    async def on_message(self, message):
        await self.queue.put(message)

    async def recv(self):
        return await self.queue.get()

    def recv_nowait(self):
        return self.queue.get_nowait()

    @property
    def context(self):
        wider_context = {
            'request': self.request,
            'resolvers': self.resolvers,
        }
        return wider_context<|MERGE_RESOLUTION|>--- conflicted
+++ resolved
@@ -90,11 +90,7 @@
 
     https://github.com/jupyter-server/jupyter_server/pull/562
     """
-<<<<<<< HEAD
-    if isinstance(user, bytes): # noqa: SIM114
-=======
     if isinstance(user, bytes):  # noqa: SIM114
->>>>>>> 155a978d
         # Cookie authentication:
         # * The URL token is added to a secure cookie, it can then be
         #   removed from the URL for subsequent requests, the cookie is
