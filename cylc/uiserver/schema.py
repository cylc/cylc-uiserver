# Copyright (C) NIWA & British Crown (Met Office) & Contributors.
#
# This program is free software: you can redistribute it and/or modify
# it under the terms of the GNU General Public License as published by
# the Free Software Foundation, either version 3 of the License, or
# (at your option) any later version.
#
# This program is distributed in the hope that it will be useful,
# but WITHOUT ANY WARRANTY; without even the implied warranty of
# MERCHANTABILITY or FITNESS FOR A PARTICULAR PURPOSE.  See the
# GNU General Public License for more details.
#
# You should have received a copy of the GNU General Public License
# along with this program.  If not, see <http://www.gnu.org/licenses/>.
"""GraphQL Schema.

This is a strict superset of the Cylc Flow schema that includes
extra functionality specific to the UIS.

"""

from functools import partial
from typing import TYPE_CHECKING, Any, List, Optional

import graphene
from graphene.types.generic import GenericScalar

from cylc.flow.id import Tokens
from cylc.flow.network.schema import (
    CyclePoint,
    GenericResponse,
<<<<<<< HEAD
    ID,
    SortArgs,
    Task,
=======
>>>>>>> 4ff1b4b8
    Mutations,
    Queries,
    process_resolver_info,
    STRIP_NULL_DEFAULT,
    Subscriptions,
    WorkflowID,
    _mut_field,
    sstrip,
    get_nodes_all
)
from cylc.uiserver.resolvers import (
    Resolvers,
    list_log_files,
    stream_log,
)

if TYPE_CHECKING:
    from graphql import ResolveInfo


async def mutator(
    root: Optional[Any],
    info: 'ResolveInfo',
    *,
    command: str,
    workflows: Optional[List[str]] = None,
    **kwargs: Any
):
    """Call the resolver method that act on the workflow service
    via the internal command queue."""
    if workflows is None:
        workflows = []
    parsed_workflows = [Tokens(w_id) for w_id in workflows]
    if kwargs.get('args', False):
        kwargs.update(kwargs.get('args', {}))
        kwargs.pop('args')

    resolvers: 'Resolvers' = (
        info.context.get('resolvers')  # type: ignore[union-attr]
    )
    res = await resolvers.service(info, command, parsed_workflows, kwargs)
    return GenericResponse(result=res)


class RunMode(graphene.Enum):
    """The mode to run a workflow in."""

    Live = 'live'
    Dummy = 'dummy'
    DummyLocal = 'dummy-local'
    Simulation = 'simulation'

    @property
    def description(self):
        if self == RunMode.Live:
            return 'The normal default run mode'
        if self == RunMode.Dummy:
            return 'Replaces all *-script items with nothing'
        if self == RunMode.DummyLocal:
            return (
                'Replaces all *-script items with nothing and sets'
                ' platform = localhost for all tasks.'
            )
        if self == RunMode.Simulation:
            return 'Simulates job submission, does not run anything at all.'


class CylcVersion(graphene.String):
    """A Cylc version identifier e.g. 8.0.0"""


class Play(graphene.Mutation):
    class Meta:
        description = sstrip('''
            Start, resume or restart a workflow run.

            Valid for: stopped workflows.
        ''')
        # Note we have the "resume" mutation for paused workflows.
        resolver = partial(mutator, command='play')

    class Arguments:
        workflows = graphene.List(WorkflowID, required=True)
        cylc_version = CylcVersion(
            description=sstrip('''
                Set the Cylc version that the workflow starts with.
            ''')
        )
        initial_cycle_point = CyclePoint(
            description=sstrip('''
                Set the initial cycle point.

                Required if not defined in flow.cylc.
            ''')
        )
        start_cycle_point = CyclePoint(
            description=sstrip('''
                Set the start cycle point, which may be after the initial cycle
                point.

                If the specified start point is not in the sequence, the next
                on-sequence point will be used.

                (Not to be confused with the initial cycle point).

                This replaces the Cylc 7 --warm option.
            ''')
        )
        final_cycle_point = CyclePoint(
            description=sstrip('''
                Set the final cycle point. This command line option overrides
                the workflow config option `[scheduling]final cycle point`.
            ''')
        )
        stop_cycle_point = CyclePoint(
            description=sstrip('''
                Set the stop cycle point. Shut down after all tasks have PASSED
                this cycle point. (Not to be confused with the final cycle
                point.) This command line option overrides the workflow config
                option `[scheduling]stop after cycle point`.
            ''')
        )
        pause = graphene.Boolean(
            description=sstrip('''
                Pause workflow immediately on starting.
            ''')
        )
        hold_cycle_point = CyclePoint(
            description=sstrip('''
                Hold all tasks after this cycle point.
            ''')
        )
        mode = RunMode(
            default_value=RunMode.Live.name  # type: ignore[attr-defined]
        )
        host = graphene.String(
            description=sstrip('''
                Specify the host on which to start-up the workflow. If not
                specified, a host will be selected using the
                `[scheduler]run hosts` global config.
            ''')
        )
        main_loop = graphene.List(
            graphene.String,
            description=sstrip('''
                Specify an additional plugin to run in the main loop. These
                are used in combination with those specified in
                `[scheduler][main loop]plugins`. Can be used multiple times.
            ''')
        )
        abort_if_any_task_fails = graphene.Boolean(
            default_value=False,
            description=sstrip('''
                If set workflow will abort with status 1 if any task fails.
            ''')
        )
        debug = graphene.Boolean(
            default_value=False,
            description=sstrip('''
                Output developer information and show exception tracebacks.
            ''')
        )
        no_timestamp = graphene.Boolean(
            default_value=False,
            description=sstrip('''
                Don't timestamp logged messages.
            ''')
        )
        set = graphene.List(  # noqa: A003 (graphql field name)
            graphene.String,
            description=sstrip('''
                Set the value of a Jinja2 template variable in the workflow
                definition. Values should be valid Python literals so strings
                must be quoted e.g. `STR="string"`, `INT=43`, `BOOL=True`.
                This option can be used multiple  times on the command line.
                NOTE: these settings persist across workflow restarts, but can
                be set again on the `cylc play` command line if they need to be
                overridden.
            ''')
        )
        set_file = graphene.String(
            description=sstrip('''
                Set the value of Jinja2 template variables in the workflow
                definition from a file containing NAME=VALUE pairs (one per
                line). As with "set" values should be valid Python literals so
                strings must be quoted e.g.  `STR='string'`. NOTE: these
                settings persist across workflow restarts, but can be set again
                on the `cylc play` command line if they need to be overridden.
            ''')
        )

    result = GenericScalar()


class Clean(graphene.Mutation):
    class Meta:
        description = sstrip('''
            Clean a workflow from the run directory.

            Valid for: stopped workflows.
        ''')
        resolver = partial(mutator, command='clean')

    class Arguments:
        workflows = graphene.List(WorkflowID, required=True)
        rm = graphene.String(
            default_value='',
            description=sstrip('''
                Only clean the specified subdirectories or files in
                the run directory, rather than the whole run.

                A colon separated list that accepts globs,
                e.g. ``.service/db:log:share:work/2020*``.
            ''')
        )
        local_only = graphene.Boolean(
            default_value=False,
            description=sstrip('''
                Only clean on the local filesystem (not remote hosts).
            ''')
        )
        remote_only = graphene.Boolean(
            default_value=False,
            description=sstrip('''
                Only clean on remote hosts (not the local filesystem).
            ''')
        )

    result = GenericScalar()


async def get_jobs(root, info, **kwargs):
    if kwargs['live']:
        return await get_nodes_all(root, info, **kwargs)

    _, field_ids = process_resolver_info(root, info, kwargs)

    if hasattr(kwargs, 'id'):
        kwargs['ids'] = [kwargs.get('id')]
    if field_ids:
        if isinstance(field_ids, str):
            field_ids = [field_ids]
        elif isinstance(field_ids, dict):
            field_ids = list(field_ids)
        kwargs['ids'] = field_ids
    elif field_ids == []:
        return []

    for arg in ('ids', 'exids'):
        # live objects can be represented by a universal ID
        kwargs[arg] = [Tokens(n_id, relative=True) for n_id in kwargs[arg]]
    kwargs['workflows'] = [
        Tokens(w_id) for w_id in kwargs['workflows']]
    kwargs['exworkflows'] = [
        Tokens(w_id) for w_id in kwargs['exworkflows']]

    return await list_jobs(kwargs)


async def list_jobs(args):
    if not args['workflows']:
        raise Exception('At least one workflow must be provided.')
    from cylc.flow.rundb import CylcWorkflowDAO
    from cylc.flow.pathutil import get_workflow_run_dir
    from cylc.flow.workflow_files import WorkflowFiles
    jobs = []
    for workflow in args['workflows']:
        db_file = get_workflow_run_dir(
            workflow['workflow'],
            WorkflowFiles.LogDir.DIRNAME,
            "db"
        )
        with CylcWorkflowDAO(db_file, is_public=True) as dao:
            conn = dao.connect()
            jobs.extend(make_query(conn, workflow))
    return jobs


def make_query(conn, workflow):

    # TODO: support all arguments including states
    # https://github.com/cylc/cylc-uiserver/issues/440
    tasks = []
    for row in conn.execute('''
SELECT
    name,
    cycle,
    submit_num,
    submit_status,
    time_run,
    time_run_exit,
    job_id,
    platform_name,
    time_submit,

    -- Calculate Queue time stats
    MIN(queue_time) AS min_queue_time,
    AVG(queue_time) AS mean_queue_time,
    MAX(queue_time) AS max_queue_time,
    AVG(queue_time * queue_time) AS mean_squares_queue_time,
    MAX(CASE WHEN queue_time_quartile = 1 THEN queue_time END)
     queue_quartile_1,
    MAX(CASE WHEN queue_time_quartile = 2 THEN queue_time END)
    queue_quartile_2,
    MAX(CASE WHEN queue_time_quartile = 3 THEN queue_time END)
    queue_quartile_3,

    -- Calculate Run time stats
    MIN(run_time) AS min_run_time,
    AVG(run_time) AS mean_run_time,
    MAX(run_time) AS max_run_time,
    AVG(run_time * run_time) AS mean_squares_run_time,
    MAX(CASE WHEN run_time_quartile = 1 THEN run_time END) run_quartile_1,
    MAX(CASE WHEN run_time_quartile = 2 THEN run_time END) run_quartile_2,
    MAX(CASE WHEN run_time_quartile = 3 THEN run_time END) run_quartile_3,

    -- Calculate Total time stats
    MIN(total_time) AS min_total_time,
    AVG(total_time) AS mean_total_time,
    MAX(total_time) AS max_total_time,
    AVG(total_time * total_time) AS mean_squares_total_time,
    MAX(CASE WHEN total_time_quartile = 1 THEN total_time END)
    total_quartile_1,
    MAX(CASE WHEN total_time_quartile = 2 THEN total_time END)
    total_quartile_2,
    MAX(CASE WHEN total_time_quartile = 3 THEN total_time END)
    total_quartile_3,

    COUNT(*) AS n

FROM
    (SELECT
        *,
        NTILE (4) OVER (PARTITION BY name ORDER BY queue_time)
        queue_time_quartile,
        NTILE (4) OVER (PARTITION BY name ORDER BY run_time)
        run_time_quartile,
        NTILE (4) OVER (PARTITION BY name ORDER BY total_time)
        total_time_quartile
    FROM
        (SELECT
            *,
            STRFTIME('%s', time_run_exit) -
            STRFTIME('%s', time_submit) AS total_time,
            STRFTIME('%s', time_run_exit) -
            STRFTIME('%s', time_run) AS run_time,
            STRFTIME('%s', time_run) -
            STRFTIME('%s', time_submit) AS queue_time
        FROM
            task_jobs))
WHERE
    run_status = 0
GROUP BY
    name;
'''):
        tasks.append({
            'id': workflow.duplicate(
                cycle=row[1],
                task=row[0],
                job=row[2]
            ),
            'name': row[0],
            'cycle_point': row[1],
            'submit_num': row[2],
            'state': row[3],
            'started_time': row[4],
            'finished_time': row[5],
            'job_ID': row[6],
            'platform': row[7],
            'submitted_time': row[8],
            # Queue time stats
            'min_queue_time': row[9],
            'mean_queue_time': row[10],
            'max_queue_time': row[11],
            'std_dev_queue_time': (row[12] - row[10]**2)**0.5,
            'queue_quartiles': [row[13],
                                row[13] if row[14] is None else row[14],
                                row[13] if row[15] is None else row[15]],
            # Run time stats
            'min_run_time': row[16],
            'mean_run_time': row[17],
            'max_run_time': row[18],
            'std_dev_run_time': (row[19] - row[17]**2)**0.5,
            'run_quartiles': [row[20],
                              row[20] if row[21] is None else row[21],
                              row[20] if row[22] is None else row[22]],
            # Total
            'min_total_time': row[23],
            'mean_total_time': row[24],
            'max_total_time': row[25],
            'std_dev_total_time': (row[26] - row[24] ** 2) ** 0.5,
            'total_quartiles': [row[27],
                                row[27] if row[28] is None else row[28],
                                row[27] if row[29] is None else row[29]],

            'count': row[30]
        })

    return tasks


class UISTask(Task):

    platform = graphene.String()
    min_total_time = graphene.Int()
    mean_total_time = graphene.Int()
    max_total_time = graphene.Int()
    std_dev_total_time = graphene.Int()
    queue_quartiles = graphene.List(
        graphene.Int,
        description=sstrip('''
            List containing the first, second,
            third and forth quartile queue times.'''))
    min_queue_time = graphene.Int()
    mean_queue_time = graphene.Int()
    max_queue_time = graphene.Int()
    std_dev_queue_time = graphene.Int()
    run_quartiles = graphene.List(
        graphene.Int,
        description=sstrip('''
            List containing the first, second,
            third and forth quartile run times.'''))
    min_run_time = graphene.Int()
    mean_run_time = graphene.Int()
    max_run_time = graphene.Int()
    std_dev_run_time = graphene.Int()
    total_quartiles = graphene.List(
        graphene.Int,
        description=sstrip('''
            List containing the first, second,
            third and forth quartile total times.'''))
    count = graphene.Int()


class UISQueries(Queries):

    tasks = graphene.List(
        UISTask,
        description=Task._meta.description,
        live=graphene.Boolean(default_value=True),
        strip_null=STRIP_NULL_DEFAULT,
        resolver=get_jobs,
        workflows=graphene.List(ID, default_value=[]),
        exworkflows=graphene.List(ID, default_value=[]),
        ids=graphene.List(ID, default_value=[]),
        exids=graphene.List(ID, default_value=[]),
        mindepth=graphene.Int(default_value=-1),
        maxdepth=graphene.Int(default_value=-1),
        sort=SortArgs(default_value=None),
    )


class UISSubscriptions(Subscriptions):
    # Example graphiql workflow log subscription:
    # subscription {
    #   logs(workflow: "foo") {
    #     lines
    #   }
    # }

    class Logs(graphene.ObjectType):
        lines = graphene.List(graphene.String)
        connected = graphene.Boolean()
        path = graphene.String()
        error = graphene.String()

    logs = graphene.Field(
        Logs,
        description='Workflow & job logs',
        id=graphene.Argument(
            graphene.ID,
            description='workflow//[cycle/task[/job]]',
            required=True,
        ),
        file=graphene.Argument(
            graphene.String,
            required=False,
            description='File name of job log to fetch, e.g. job.out'
        ),
        resolver=stream_log
    )


class UISQueries(Queries):
    class LogFiles(graphene.ObjectType):
        # Example GraphiQL query:
        # {
        #    logFiles(workflowID: "<workflow_id>", task: "<task_id>") {
        #      files
        #    }
        # }
        files = graphene.List(graphene.String)

    log_files = graphene.Field(
        LogFiles,
        description='List available job logs',
        id=graphene.Argument(
            graphene.ID,
            description='workflow//[cycle/task]',
            required=True,
        ),
        resolver=list_log_files
    )


class UISMutations(Mutations):
    play = _mut_field(Play)
    clean = _mut_field(Clean)


schema = graphene.Schema(
    query=UISQueries,
    subscription=UISSubscriptions,
    mutation=UISMutations
)<|MERGE_RESOLUTION|>--- conflicted
+++ resolved
@@ -29,12 +29,9 @@
 from cylc.flow.network.schema import (
     CyclePoint,
     GenericResponse,
-<<<<<<< HEAD
     ID,
     SortArgs,
     Task,
-=======
->>>>>>> 4ff1b4b8
     Mutations,
     Queries,
     process_resolver_info,
