# Copyright (C) NIWA & British Crown (Met Office) & Contributors.
#
# This program is free software: you can redistribute it and/or modify
# it under the terms of the GNU General Public License as published by
# the Free Software Foundation, either version 3 of the License, or
# (at your option) any later version.
#
# This program is distributed in the hope that it will be useful,
# but WITHOUT ANY WARRANTY; without even the implied warranty of
# MERCHANTABILITY or FITNESS FOR A PARTICULAR PURPOSE.  See the
# GNU General Public License for more details.
#
# You should have received a copy of the GNU General Public License
# along with this program.  If not, see <http://www.gnu.org/licenses/>.
"""Manage a local data-store replica of all workflow service data-stores.

A local data-store is created and synced for all workflows established by
the workflow service manager.

The workflows publish the updated fields of the updated data elements (deltas),
and these elements are grouped by type/topic. Once subscribed to, the publisher
queues these messages until the are received, if the delta creation time is
newer than that of the last update then it is applied (updates merged, pruned
deleted) then a checksum is generated from the time stamped IDs and compared to
the published one.

Reconciliation on failed verification is done by requesting all elements of a
topic, and replacing the respective data-store elements with this.

Subscriptions are currently run in a different thread (via ThreadPoolExecutor).

"""

import asyncio
from concurrent.futures import ThreadPoolExecutor
from copy import deepcopy
from functools import partial
from pathlib import Path
import time
from typing import Optional

from cylc.flow.id import Tokens
from cylc.flow.network.server import PB_METHOD_MAP
from cylc.flow.network import MSG_TIMEOUT
from cylc.flow.network.subscriber import WorkflowSubscriber, process_delta_msg
from cylc.flow.data_store_mgr import (
    EDGES, DATA_TEMPLATE, ALL_DELTAS, DELTAS_MAP, WORKFLOW,
    apply_delta, generate_checksum, create_delta_store
)
from cylc.flow.workflow_files import (
    ContactFileFields as CFF,
    WorkflowFiles,
    get_workflow_srv_dir,
)
from cylc.flow.workflow_status import WorkflowStatus

from .workflows_mgr import workflow_request


class DataStoreMgr:
    """Manage the local data-store acquisition/updates for all workflows."""

    INIT_DATA_WAIT_TIME = 5.  # seconds
    INIT_DATA_RETRY_DELAY = 0.5  # seconds
    RECONCILE_TIMEOUT = 5.  # seconds
    PENDING_DELTA_CHECK_INTERVAL = 0.5

    def __init__(self, workflows_mgr, log):
        self.workflows_mgr = workflows_mgr
        self.log = log
        self.data = {}
        self.w_subs = {}
        self.topics = {ALL_DELTAS.encode('utf-8'), b'shutdown'}
        self.loop = None
        self.executors = {}
        self.delta_queues = {}

    async def register_workflow(self, w_id: str, is_active: bool) -> None:
        """Register a new workflow with the data store.

        Call this when a new workflow is discovered on the file system
        (e.g. installed).
        """
        self.log.debug(f'register_workflow({w_id})')
        self.delta_queues[w_id] = {}

        # create new entry in the data store
        data = deepcopy(DATA_TEMPLATE)
        self.data[w_id] = data

        # create new entry in the delta store
        self._update_contact(
            w_id,
            status=WorkflowStatus.STOPPED.value,
            status_msg=self._get_status_msg(w_id, is_active),
        )

    async def unregister_workflow(self, w_id):
        """Remove a workflow from the data store entirely.

        Call this when a workflow is deleted.
        """
        self.log.debug(f'unregister_workflow({w_id})')
        if w_id in self.data:
            self._update_contact(w_id, pruned=True)
        while any(
            not delta_queue.empty()
            for delta_queue in self.delta_queues.get(w_id, {}).values()
        ):
            await asyncio.sleep(self.PENDING_DELTA_CHECK_INTERVAL)
        self._purge_workflow(w_id)

    async def connect_workflow(self, w_id, contact_data):
        """Initiate workflow subscriptions.

        Call this when a workflow has started.

        Subscriptions and sync management is instantiated and run in
        a separate thread for each workflow. This is to avoid the sync loop
        blocking the main loop.

        """
        self.log.debug(f'connect_workflow({w_id})')
        if self.loop is None:
            self.loop = asyncio.get_running_loop()

        # don't sync if subscription exists
        if w_id in self.w_subs:
            return

        self.delta_queues[w_id] = {}

        # Might be options other than threads to achieve
        # non-blocking subscriptions, but this works.
        self.executors[w_id] = ThreadPoolExecutor()
        self.executors[w_id].submit(
            partial(
                self._start_subscription,
                w_id,
                contact_data['name'],
                contact_data[CFF.HOST],
                contact_data[CFF.PUBLISH_PORT]
            )
        )
        successful_updates = await self._entire_workflow_update(ids=[w_id])

        if w_id not in successful_updates:
            # something went wrong, undo any changes to allow for subsequent
            # connection attempts
            self.log.debug(f'failed to connect to {w_id}')
            self.disconnect_workflow(w_id)
            return False
        else:
            # don't update the contact data until we have successfully updated
            self._update_contact(w_id, contact_data)

    def disconnect_workflow(self, w_id):
        """Terminate workflow subscriptions.

        Call this when a workflow has stopped.
        """
        self.log.debug(f'disconnect_workflow({w_id})')
        self._update_contact(
            w_id,
            status=WorkflowStatus.STOPPED.value,
            status_msg=self._get_status_msg(w_id, False),
        )
        if w_id in self.w_subs:
            self.w_subs[w_id].stop()
            del self.w_subs[w_id]
        if w_id in self.executors:
            self.executors[w_id].shutdown(wait=True)
            del self.executors[w_id]

    def get_workflows(self):
        """Return all workflows the data store is currently tracking.

        Returns:
            (active, inactive)
                active: Set of active (running, paused, stopping) workflows.
                inactive: Set of (stopped) workflows.
        """
        active = set()
        inactive = set()
        for w_id, workflow in self.data.items():
            status = getattr(workflow.get('workflow'), 'status', 'stopped')
            if status == 'stopped':
                inactive.add(w_id)
            else:
                active.add(w_id)
        return active, inactive

    def _purge_workflow(self, w_id):
        """Purge the manager of a workflow's subscription and data."""
        self.log.debug(f'delete_workflow({w_id})')
        self.disconnect_workflow(w_id)
        if w_id in self.data:
            del self.data[w_id]
        if w_id in self.delta_queues:
            del self.delta_queues[w_id]

    def _start_subscription(self, w_id, reg, host, port):
        """Instantiate and run subscriber data-store sync.

        Args:
            w_id (str): Workflow external ID.
            reg (str): Registered workflow name.
            host (str): Hostname of target workflow.
            port (int): Port of target workflow.

        """
        self.w_subs[w_id] = WorkflowSubscriber(
            reg,
            host=host,
            port=port,
            context=self.workflows_mgr.context,
            topics=self.topics
        )
        self.w_subs[w_id].loop.run_until_complete(
            self.w_subs[w_id].subscribe(
                process_delta_msg,
                func=self._update_workflow_data,
                w_id=w_id))

    def _update_workflow_data(self, topic, delta, w_id):
        """Manage and apply incoming data-store deltas.

        Args:
            topic (str): topic of published data.
            delta (object): Published protobuf message data container.
            w_id (str): Workflow external ID.

        """
        # wait until data-store is populated for this workflow
        if w_id not in self.data:
            loop_cnt = 0
            while loop_cnt < self.INIT_DATA_WAIT_TIME:
                if w_id in self.data:
                    break
                time.sleep(self.INIT_DATA_RETRY_DELAY)
                loop_cnt += 1
                continue
        if topic == 'shutdown':
            self.log.debug(f'shutdown({w_id})')
            self._delta_store_to_queues(w_id, topic, delta)
            # update the status to stopped and set the status message
            self._update_contact(
                w_id,
                status=WorkflowStatus.STOPPED.value,
                status_msg=self._get_status_msg(w_id, False),
            )
            # close connections
            self.disconnect_workflow(w_id)
            return
        self._apply_all_delta(w_id, delta)
        self._delta_store_to_queues(w_id, topic, delta)

    def _clear_data_field(self, w_id, field_name):
        if field_name == WORKFLOW:
            self.data[w_id][field_name].Clear()
        else:
            self.data[w_id][field_name].clear()

    def _apply_all_delta(self, w_id, delta):
        """Apply the AllDeltas delta."""
        for field, sub_delta in delta.ListFields():
            delta_time = getattr(sub_delta, 'time', 0.0)
            # If the workflow has reloaded clear the data before
            # delta application.
            if sub_delta.reloaded:
                self._clear_data_field(w_id, field.name)
                self.data[w_id]['delta_times'][field.name] = 0.0
            # hard to catch errors in a threaded async app, so use try-except.
            try:
                # Apply the delta if newer than the previously applied.
                if delta_time >= self.data[w_id]['delta_times'][field.name]:
                    apply_delta(field.name, sub_delta, self.data[w_id])
                    self.data[w_id]['delta_times'][field.name] = delta_time
                    if not sub_delta.reloaded:
                        self._reconcile_update(field.name, sub_delta, w_id)
            except Exception as exc:
                self.log.exception(exc)

    def _delta_store_to_queues(self, w_id, topic, delta):
        # Queue delta for graphql subscription resolving
        if self.delta_queues[w_id]:
            delta_store = create_delta_store(delta, w_id)
            for delta_queue in self.delta_queues[w_id].values():
                delta_queue.put((w_id, topic, delta_store))

    def _reconcile_update(self, topic, delta, w_id):
        """Reconcile local with workflow data-store.

        Verify data-store is in sync by topic/element-type
        and on failure request entire set of respective data elements.

        Args:
            topic (str): topic of published data.
            delta (object): Published protobuf message data container.
            w_id (str): Workflow external ID.

        """
        if topic == WORKFLOW:
            return
        if topic == EDGES:
            s_att = 'id'
        else:
            s_att = 'stamp'
        local_checksum = generate_checksum(
            [getattr(e, s_att)
             for e in self.data[w_id][topic].values()])
        if local_checksum != delta.checksum:
            self.log.debug(
                f'Out of sync with {topic} of {w_id}... Reconciling.')
            try:
                # use threadsafe as client socket is in main loop thread.
                future = asyncio.run_coroutine_threadsafe(
                    workflow_request(
                        self.workflows_mgr.workflows[w_id]['req_client'],
                        'pb_data_elements',
                        args={'element_type': topic}
                    ),
                    self.loop
                )
                _, new_delta_msg = future.result(self.RECONCILE_TIMEOUT)
                new_delta = DELTAS_MAP[topic]()
                new_delta.ParseFromString(new_delta_msg)
                self._clear_data_field(w_id, topic)
                apply_delta(topic, new_delta, self.data[w_id])
                self.data[w_id]['delta_times'][topic] = new_delta.time
            except asyncio.TimeoutError:
                self.log.debug(
                    f'The reconcile update coroutine {w_id} {topic}'
                    f'took too long, cancelling the subscription/sync.'
                )
                future.cancel()
            except Exception as exc:
                self.log.exception(exc)

<<<<<<< HEAD
    async def entire_workflow_update(self, ids: Optional[list] = None) -> None:
=======
    async def _entire_workflow_update(self, ids=None):
>>>>>>> 27ad0dc8
        """Update entire local data-store of workflow(s).

        Args:
            ids: List of workflow external IDs.

        """
        if ids is None:
            ids = []

        # Request new data
        req_method = 'pb_entire_workflow'
        req_kwargs = (
            {
                'client': info['req_client'],
                'command': req_method,
                'req_context': w_id
            }
            for w_id, info in self.workflows_mgr.workflows.items()
            if info.get('req_client')  # skip stopped workflows
        )

        gathers = [
            workflow_request(**kwargs)
            for kwargs in req_kwargs
            if not ids or kwargs['req_context'] in ids
        ]
        items = await asyncio.gather(*gathers, return_exceptions=True)

        successes = set()
        for item in items:
            if isinstance(item, Exception):
                self.log.exception(
                    'Failed to update entire local data-store '
                    'of a workflow', exc_info=item
                )
            else:
                w_id, result = item
                if result is not None and result != MSG_TIMEOUT:
                    pb_data = PB_METHOD_MAP[req_method]()
                    pb_data.ParseFromString(result)
                    new_data = deepcopy(DATA_TEMPLATE)
                    for field, value in pb_data.ListFields():
                        if field.name == WORKFLOW:
                            new_data[field.name].CopyFrom(value)
                            new_data['delta_times'] = {
                                key: value.last_updated
                                for key in DATA_TEMPLATE
                            }
                            continue
                        new_data[field.name] = {n.id: n for n in value}
                    self.data[w_id] = new_data
                    successes.add(w_id)
                else:
                    self.log.error(
                        f'Error: communicating with {w_id} - {result}'
                    )

        return successes

    def _update_contact(
        self,
        w_id,
        contact_data=None,
        status=None,
        status_msg=None,
        pruned=False,
    ):
        delta = DELTAS_MAP[ALL_DELTAS]()
        delta.workflow.time = time.time()
        flow = delta.workflow.updated
        flow.id = w_id
        flow.stamp = f'{w_id}@{delta.workflow.time}'
        if contact_data:
            # update with contact file data
            flow.name = contact_data['name']
            flow.owner = contact_data['owner']
            flow.host = contact_data[CFF.HOST]
            flow.port = int(contact_data[CFF.PORT])
            flow.api_version = int(contact_data[CFF.API])
        else:
            # wipe pre-existing contact-file data
            w_tokens = Tokens(w_id)
            flow.owner = w_tokens['user']
            flow.name = w_tokens['workflow']
            flow.host = ''
            flow.port = 0
            flow.api_version = 0

        if status is not None:
            flow.status = status
        if status_msg is not None:
            flow.status_msg = status_msg
        if pruned:
            flow.pruned = True
            delta.workflow.pruned = w_id

        # Apply to existing workflow data
        if 'delta_times' not in self.data[w_id]:
            self.data[w_id]['delta_times'] = {WORKFLOW: 0.0}
        self._apply_all_delta(w_id, delta)
        # Queue delta for subscription push
        self._delta_store_to_queues(w_id, ALL_DELTAS, delta)

    def _get_status_msg(self, w_id: str, is_active: bool) -> str:
        """Derive a status message for the workflow.

        Running schedulers provide their own status messages.

        We must derive a status message for stopped workflows.
        """
        if is_active:
            # this will get overridden when we sync with the workflow
            # set a sensible default here incase the sync takes a while
            return 'Running'
        w_id = Tokens(w_id)['workflow']
        db_file = Path(get_workflow_srv_dir(w_id), WorkflowFiles.Service.DB)
        if db_file.exists():
            # the workflow has previously run
            return 'Stopped'
        else:
            # the workflow has not yet run
            return 'Not yet run'<|MERGE_RESOLUTION|>--- conflicted
+++ resolved
@@ -37,7 +37,7 @@
 from functools import partial
 from pathlib import Path
 import time
-from typing import Optional
+from typing import Optional, Set
 
 from cylc.flow.id import Tokens
 from cylc.flow.network.server import PB_METHOD_MAP
@@ -337,11 +337,9 @@
             except Exception as exc:
                 self.log.exception(exc)
 
-<<<<<<< HEAD
-    async def entire_workflow_update(self, ids: Optional[list] = None) -> None:
-=======
-    async def _entire_workflow_update(self, ids=None):
->>>>>>> 27ad0dc8
+    async def _entire_workflow_update(
+        self, ids: Optional[list] = None
+    ) -> Set[str]:
         """Update entire local data-store of workflow(s).
 
         Args:
@@ -370,7 +368,7 @@
         ]
         items = await asyncio.gather(*gathers, return_exceptions=True)
 
-        successes = set()
+        successes: Set[str] = set()
         for item in items:
             if isinstance(item, Exception):
                 self.log.exception(
