--- conflicted
+++ resolved
@@ -13,11 +13,7 @@
 # You should have received a copy of the GNU General Public License
 # along with this program.  If not, see <http://www.gnu.org/licenses/>.
 
-<<<<<<< HEAD
-__version__ = "1.3.1"
-=======
 __version__ = "1.4.0.dev"
->>>>>>> ad4ccc6e
 
 import os
 from typing import Dict
