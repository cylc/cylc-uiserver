# Copyright (C) NIWA & British Crown (Met Office) & Contributors.
#
# This program is free software: you can redistribute it and/or modify
# it under the terms of the GNU General Public License as published by
# the Free Software Foundation, either version 3 of the License, or
# (at your option) any later version.
#
# This program is distributed in the hope that it will be useful,
# but WITHOUT ANY WARRANTY; without even the implied warranty of
# MERCHANTABILITY or FITNESS FOR A PARTICULAR PURPOSE.  See the
# GNU General Public License for more details.
#
# You should have received a copy of the GNU General Public License
# along with this program.  If not, see <http://www.gnu.org/licenses/>.

<<<<<<< HEAD
__version__ = "1.6.2.dev"
=======
__version__ = "1.7.0.dev"
>>>>>>> 8c94579f

import os
from typing import Dict
from cylc.uiserver.app import CylcUIServer

from cylc.uiserver.logging_util import RotatingUISFileHandler


def init_log():
    LOG = RotatingUISFileHandler()
    # set up uiserver log
    LOG.on_start()


def _jupyter_server_extension_points():
    """
    Returns a list of dictionaries with metadata describing
    where to find the `_load_jupyter_server_extension` function.
    """
    return [
        {
            "module": "cylc.uiserver.app",
            'app': CylcUIServer
        }
    ]


def getenv(*env_vars: str) -> Dict[str, str]:
    """Extract env vars if set.

    Returns a dict containing key:value pairs of environment variables
    defined in env_vars providing they are present in the environment.

    Examples:
        >>> getenv('HOME', 'NOT_AN_ENVIRONMENT_VARIABLE')
        {'HOME': ...}

    """
    env: Dict[str, str] = {}
    for env_var in env_vars:
        if env_var in os.environ:
            env[env_var] = os.environ[env_var]
    return env<|MERGE_RESOLUTION|>--- conflicted
+++ resolved
@@ -13,11 +13,7 @@
 # You should have received a copy of the GNU General Public License
 # along with this program.  If not, see <http://www.gnu.org/licenses/>.
 
-<<<<<<< HEAD
-__version__ = "1.6.2.dev"
-=======
 __version__ = "1.7.0.dev"
->>>>>>> 8c94579f
 
 import os
 from typing import Dict
