--- conflicted
+++ resolved
@@ -327,7 +327,6 @@
         ''',
         default_value=1
     )
-<<<<<<< HEAD
     max_threads = Int(
         config=True,
         help='''
@@ -337,7 +336,7 @@
             server can track.
         ''',
         default_value=100,
-=======
+    )
     profile = Bool(
         config=True,
         help='''
@@ -347,7 +346,6 @@
             in cprofile format.
         ''',
         default_value=False,
->>>>>>> 49fa3ef2
     )
 
     @validate('ui_build_dir')
