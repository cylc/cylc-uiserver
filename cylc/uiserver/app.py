#!/usr/bin/env python3
# Copyright (C) NIWA & British Crown (Met Office) & Contributors.
#
# This program is free software: you can redistribute it and/or modify
# it under the terms of the GNU General Public License as published by
# the Free Software Foundation, either version 3 of the License, or
# (at your option) any later version.
#
# This program is distributed in the hope that it will be useful,
# but WITHOUT ANY WARRANTY; without even the implied warranty of
# MERCHANTABILITY or FITNESS FOR A PARTICULAR PURPOSE.  See the
# GNU General Public License for more details.
#
# You should have received a copy of the GNU General Public License
# along with this program.  If not, see <http://www.gnu.org/licenses/>.

"""
Cylc UI Server can be configured using a ``jupyter_config.py`` file, loaded
from a hierarchy of locations. This hierarchy includes the prepackaged
configuration, the site directory (which defaults to ``/etc/cylc/uiserver`` but
can be set with the environment variable ``$CYLC_SITE_CONF_PATH``) and
the user directory (``~/.cylc/uiserver``).
For example, at Cylc UI Server version 0.6.0, the hierarchy (highest priority
at the bottom) would be:

* ``cylc/uiserver/jupyter_config.py`` (pre-packaged default)
* ``/etc/cylc/uiserver/jupyter_config.py``
* ``/etc/cylc/uiserver/0/jupyter_config.py``
* ``/etc/cylc/uiserver/0.6/jupyter_config.py``
* ``/etc/cylc/uiserver/0.6.0/jupyter_config.py``
* ``~/.cylc/uiserver/jupyter_config.py``
* ``~/.cylc/uiserver/0/jupyter_config.py``
* ``~/.cylc/uiserver/0.6/jupyter_config.py``
* ``~/.cylc/uiserver/0.6.0/jupyter_config.py``


An example configuration might look like this:

.. code-block:: python

   # scan for workflows every 10 seconds
   c.CylcUIServer.scan_interval = 10

The Cylc UI Server is a `Jupyter Server`_ extension. For generic configuration
options see the Jupyter Servers documentation:
:external+jupyter_server:ref:`other-full-config`.
Cylc specific configurations are documented here.

.. note::

   ``c.CylcUIServer.site_authorization`` should be defined in
   ``/etc/cylc/uiserver/jupyter_config.py``, or, alternatively, via
   the environment variable ``CYLC_SITE_CONF_PATH``.
"""

from concurrent.futures import ProcessPoolExecutor
import getpass
from pathlib import Path, PurePath
import sys
from typing import List

from pkg_resources import parse_version
from tornado import ioloop
from tornado.web import RedirectHandler
from traitlets import (
    Dict,
    Float,
    Int,
    TraitError,
    TraitType,
    Undefined,
    Unicode,
    default,
    validate,
)

from jupyter_server.extension.application import ExtensionApp

from cylc.flow.network.graphql import (
    CylcGraphQLBackend, IgnoreFieldMiddleware
)
from cylc.uiserver import (
    __file__ as uis_pkg,
)
from cylc.uiserver.authorise import (
    Authorization,
    AuthorizationMiddleware
)
from cylc.uiserver.data_store_mgr import DataStoreMgr
from cylc.uiserver.handlers import (
    CylcStaticHandler,
    CylcVersionHandler,
    SubscriptionHandler,
    UIServerGraphQLHandler,
    UserProfileHandler,
)
from cylc.uiserver.config_util import (
    get_conf_dir_hierarchy,
    SITE_CONF_ROOT,
    USER_CONF_ROOT
)
from cylc.uiserver.resolvers import Resolvers
from cylc.uiserver.schema import schema
from cylc.uiserver.websockets.tornado import TornadoSubscriptionServer
from cylc.uiserver.workflows_mgr import WorkflowsManager


class PathType(TraitType):
    """A pathlib traitlet type which allows string and undefined values."""

    @property
    def info_text(self):
        return 'a pathlib.PurePath object'

    def validate(self, obj, value):
        if isinstance(value, str):
            return Path(value).expanduser()
        if isinstance(value, PurePath):
            return value
        if value == Undefined:
            return value
        self.error(obj, value)


class CylcUIServer(ExtensionApp):

    name = 'cylc'
    app_name = 'cylc-gui'
    default_url = "/cylc"
    load_other_extensions = True
    description = '''
    Cylc - A user interface for monitoring and controlling Cylc workflows.
    '''  # type: ignore[assignment]
    examples = '''
        cylc gui    # start the cylc GUI
    '''  # type: ignore[assignment]
    config_file_paths = get_conf_dir_hierarchy(
        [
            SITE_CONF_ROOT,  # site configuration
            USER_CONF_ROOT,  # user configuration
        ], filename=False
    )
    # Next include currently needed for directory making
    config_file_paths.insert(0, str(Path(uis_pkg).parent))  # packaged config
    config_file_paths.reverse()
    # TODO: Add a link to the access group table mappings in cylc documentation
    AUTH_DESCRIPTION = '''
            Authorization can be granted at operation (mutation) level, i.e.
            specifically grant user access to execute Cylc commands, e.g.
            ``play``, ``pause``, ``edit``, ``trigger`` etc. For your
            convenience, these operations have been mapped to access groups
            ``READ``, ``CONTROL`` and ``ALL``.

            To remove permissions, prepend the access group or operation with
            ``!``.

            Permissions are additive but negated permissions take precedence
            above additions e.g. ``CONTROL, !stop`` will permit all operations
            in the ``CONTROL`` group except for ``stop``.

            .. note::

               Any authorization permissions granted to a user will be
               applied to all workflows.

            For more information, including the access group mappings, see
            :ref:`Authorization`.
    '''

    site_authorization = Dict(
        config=True,
        help='''
            Dictionary containing site limits and defaults for authorization.

            This configuration should be placed only in the site set
            configuration file and not the user configuration file (use
            ``c.CylcUIServer.user_authorization`` for user defined
            authorization).

            If this configuration is empty, site authorization defaults to no
            configurable authorization and users will be unable to set any
            authorization.

            ''' + AUTH_DESCRIPTION + '''

            .. rubric:: Example Configuration:

            .. code-block:: python

               c.CylcUIServer.site_authorization = {
                   "*": {  # For all ui-server owners,
                       "*": {  # Any authenticated user
                           "default": "READ",  # Has default read access
                       },
                       "user1": {  # user1
                           "default": ["!ALL"],  # No privileges for all
                           # ui-server owners.
                       },  # No limit set, so all ui-server owners
                   },  # limit is also "!ALL" for user1
                   "server_owner_1": {  # For specific UI Server owner,
                       "group:group_a": {  # Any member of group_a
                           "default": "READ",  # Will have default read access
                           "limit": ["ALL", "!play"],  # server_owner_1 can
                       },  # grant All privileges, except play.
                   },
                   "group:grp_of_svr_owners": {  # Group of UI Server owners
                       "group:group_b": {
                           "limit": [  # can grant groupB users up to READ and
                               "READ",  # CONTROL privileges, without stop and
                               "CONTROL",  # kill
                               "!stop",
                               "!kill",  # No default, so default is no access
                           ],
                       },
                   },
               }

        ''')

    user_authorization = Dict(
        config=True,
        help='''
            Dictionary containing authorized users and permission levels for
            authorization.

            Use this setting to share control of your workflows
            with other users.

            Note that you are only permitted to give away permissions up to
            your limit for each user, as defined in the site_authorization
            configuration.

            ''' + AUTH_DESCRIPTION + '''

            Example configuration, residing in
            ``~/.cylc/uiserver/jupyter_config.py``:

            .. code-block:: python

               c.CylcUIServer.user_authorization = {
                   "*": ["READ"],  # any authenticated user has READ access
                   "group:group2": ["ALL"],  # Any user in system group2 has
                                             # access to all operations
                   "userA": ["ALL", "!stop"],  # userA has ALL operations, not
                                               # stop
               }

        '''
    )

    ui_path = PathType(
        config=False,
        help='''
            Path to the UI build to serve.

            Internal config derived from ui_build_dir and ui_version.
        '''
    )
    ui_build_dir = PathType(
        config=True,
        help='''
            The directory containing the UI build.

            This can be a directory containing a single UI build e.g::

               dir/
                   index.html

            Or a tree of builds where each build has a version number e.g::

               dir/
                   1.0/
                       index.html
                   2.0/
                       index.html

            By default this points at the UI build tree which was bundled with
            the UI Server. Change this if you want to pick up a different
            build e.g. for development or evaluation purposes.

            Takes effect on (re)start.
        '''
    )
    ui_version = Unicode(
        config=True,
        help='''
            Hardcodes the UI version to serve.

            If the ``ui_build_dir`` is a tree of builds, this config can be
            used to determine which UI build is used.

            By default the highest version is chosen according to PEP440
            version sorting rules.

            Takes effect on (re)start.
        '''
    )
    scan_interval = Float(
        config=True,
        help='''
            Set the interval between workflow scans in seconds.

            Workflow scans allow a UI server to detect workflows which have
            been started from the CLI since the last update.

            This involves a number of filesystem operations, to reduce
            system load set a higher value.
        ''',
        default_value=5.0  # default values as kwargs correctly display in docs
    )
    max_workers = Int(
        config=True,
        help='''
            Set the maximum number of workers for process pools.
        ''',
        default_value=1
    )

    @validate('ui_build_dir')
    def _check_ui_build_dir_exists(self, proposed):
        if proposed['value'].exists():
            return proposed['value']
        raise TraitError(f'ui_build_dir does not exist: {proposed["value"]}')

    @validate('site_authorization')
    def _check_site_auth_dict_correct_format(self, proposed):
        # TODO: More advanced auth dict validating
        if isinstance(proposed['value'], dict):
            return proposed['value']
        raise TraitError(
            f'Error in site authorization config: {proposed["value"]}')

    @staticmethod
    def _list_ui_versions(path: Path) -> List[str]:
        """Return a list of UI build versions detected in self.ui_path."""
        return sorted(
            (
                version.name
                for version in path.glob('[0-9][0-9.]*')
                if version
            ),
            key=parse_version
        )

    @default('ui_path')
    def _get_ui_path(self):
        build_dir = self.ui_build_dir
        version = self.ui_version

        if build_dir and build_dir != Undefined:
            # ui path has been configured, check if the path is a build
            # (rather than a dir of builds e.g. development build)
            if (build_dir / 'index.html').exists():
                return build_dir
        else:
            # default UI build base directory
            build_dir = Path(uis_pkg).parent / 'ui'

        if not version:
            # pick the highest installed version by default
            try:
                version = self._list_ui_versions(build_dir)[-1]
            except IndexError:
                raise Exception(
                    f'Could not find any UI builds in {build_dir}.'
                )

        ui_path = build_dir / version
        if (ui_path / 'index.html').exists():
            return ui_path

        raise Exception(f'Could not find UI build in {ui_path}')

    def __init__(self, *args, **kwargs):
        super().__init__(*args, **kwargs)
        self.executor = ProcessPoolExecutor(max_workers=self.max_workers)
        self.workflows_mgr = WorkflowsManager(self, log=self.log)
        self.data_store_mgr = DataStoreMgr(self.workflows_mgr, self.log)
        self.resolvers = Resolvers(
            self.data_store_mgr,
            log=self.log,
            executor=self.executor,
            workflows_mgr=self.workflows_mgr,
        )

    def initialize_settings(self):
        """Update extension settings.

        Update the self.settings trait to pass extra settings to the underlying
        Tornado Web Application.

        self.settings.update({'<trait>':...})
        """
        super().initialize_settings()
        self.log.info("Starting Cylc UI Server")
        self.log.info(f'Serving UI from: {self.ui_path}')
        self.log.debug(
            'CylcUIServer config:\n' + '\n'.join(
                f'  * {key} = {repr(value)}'
                for key, value in self.config['CylcUIServer'].items()
            )
        )
        # start the async scan task running (do this on server start not init)
        ioloop.IOLoop.current().add_callback(
            self.workflows_mgr.run
        )
        # configure the scan interval
        ioloop.PeriodicCallback(
            self.workflows_mgr.scan,
            self.scan_interval * 1000
        ).start()

    def initialize_handlers(self):
        self.authobj = self.set_auth()
        self.set_sub_server()

        self.handlers.extend([
            (
                'cylc/version',
                CylcVersionHandler,
                {'auth': self.authobj}
            ),
            (
                'cylc/graphql',
                UIServerGraphQLHandler,
                {
                    'schema': schema,
                    'resolvers': self.resolvers,
                    'backend': CylcGraphQLBackend(),
                    'middleware': [
                        AuthorizationMiddleware,
                        IgnoreFieldMiddleware
                    ],
                    'auth': self.authobj,
                }
            ),
            (
                'cylc/graphql/batch',
                UIServerGraphQLHandler,
                {
                    'schema': schema,
                    'resolvers': self.resolvers,
                    'backend': CylcGraphQLBackend(),
                    'middleware': [
                        AuthorizationMiddleware,
                        IgnoreFieldMiddleware
                    ],
                    'batch': True,
                    'auth': self.authobj,
                }
            ),
            (
                'cylc/subscriptions',
                SubscriptionHandler,
                {
                    'sub_server': self.subscription_server,
                    'resolvers': self.resolvers,
                }
            ),
            (
                'cylc/userprofile',
                UserProfileHandler,
                {'auth': self.authobj}
            ),
            (
                'cylc/(.*)?',
                CylcStaticHandler,
                {
                    'path': str(self.ui_path),
                    'default_filename': 'index.html'
                }
            ),
            (
                # redirect '/cylc' to '/cylc/'
                'cylc',
                RedirectHandler,
                {
                    'url': 'cylc/'
                }
            )
        ])

    def set_sub_server(self):
        self.subscription_server = TornadoSubscriptionServer(
            schema,
            backend=CylcGraphQLBackend(),
            middleware=[
                IgnoreFieldMiddleware,
                AuthorizationMiddleware,
            ],
            auth=self.authobj
        )

    def set_auth(self):
        """Create authorization object.
        One for the lifetime of the UIServer.
        """
        return Authorization(
            getpass.getuser(),
            self.config.CylcUIServer.user_authorization,
            self.config.CylcUIServer.site_authorization,
            self.log
        )

    def initialize_templates(self):
        """Change the jinja templating environment."""

    @classmethod
    def launch_instance(cls, argv=None, **kwargs):
        if argv is None:
            # jupyter server isn't expecting to be launched by a Cylc command
            # this patches some internal logic
            argv = sys.argv[2:]
        super().launch_instance(argv=argv, **kwargs)

    async def stop_extension(self):
        # stop the async scan task
        await self.workflows_mgr.stop()
        for sub in self.data_store_mgr.w_subs.values():
            sub.stop()
        # Shutdown the thread pool executor
<<<<<<< HEAD
        for executor in self.data_store_mgr.executors.values():
            executor.shutdown(wait=False)
        # Shutdown processpool executor.
        self.executor.shutdown(wait=False)
=======
        self.data_store_mgr.executor.shutdown(wait=False)
>>>>>>> 9f0e55da
        # Destroy ZeroMQ context of all sockets
        self.workflows_mgr.context.destroy()<|MERGE_RESOLUTION|>--- conflicted
+++ resolved
@@ -519,13 +519,6 @@
         for sub in self.data_store_mgr.w_subs.values():
             sub.stop()
         # Shutdown the thread pool executor
-<<<<<<< HEAD
-        for executor in self.data_store_mgr.executors.values():
-            executor.shutdown(wait=False)
-        # Shutdown processpool executor.
-        self.executor.shutdown(wait=False)
-=======
         self.data_store_mgr.executor.shutdown(wait=False)
->>>>>>> 9f0e55da
         # Destroy ZeroMQ context of all sockets
         self.workflows_mgr.context.destroy()